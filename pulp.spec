--- conflicted
+++ resolved
@@ -34,13 +34,8 @@
 # ---- Pulp Platform -----------------------------------------------------------
 
 Name: pulp
-<<<<<<< HEAD
 Version: 2.8.1
 Release: 0.1.beta%{?dist}
-=======
-Version: 2.8.0
-Release: 0.9.rc%{?dist}
->>>>>>> 83d61066
 Summary: An application for managing software content
 Group: Development/Languages
 License: GPLv2
