%{!?python_sitelib: %global python_sitelib %(%{__python} -c "from distutils.sysconfig import get_python_lib; print(get_python_lib())")}
%{!?python_sitearch: %global python_sitearch %(%{__python} -c "from distutils.sysconfig import get_python_lib; print(get_python_lib(1))")}

%if 0%{?rhel} == 5
%define pulp_admin 0
%define pulp_client_oauth 0
%define pulp_server 0
%else
%define pulp_admin 1
%define pulp_client_oauth 1
%define pulp_server 1
%endif

%if %{pulp_server}
#SELinux
%define selinux_variants mls strict targeted
%define selinux_policyver %(sed -e 's,.*selinux-policy-\\([^/]*\\)/.*,\\1,' /usr/share/selinux/devel/policyhelp 2> /dev/null)
%define moduletype apps
%endif

# Determine whether we should target Upstart or systemd for this build
%if 0%{?rhel} >= 7 || 0%{?fedora} >= 15
%define pulp_systemd 1
%else
%define pulp_systemd 0
%endif

# ---- Pulp Platform -----------------------------------------------------------

Name: pulp
<<<<<<< HEAD
Version: 2.5.0
Release: 1%{?dist}
=======
Version: 2.4.4
Release: 0.1.beta%{?dist}
>>>>>>> 8dff4e6e
Summary: An application for managing software content
Group: Development/Languages
License: GPLv2
URL: https://fedorahosted.org/pulp/
Source0: https://github.com/%{name}/%{name}/archive/%{name}-%{version}.tar.gz
BuildRoot: %{_tmppath}/%{name}-%{version}-%{release}-root-%(%{__id_u} -n)
BuildArch: noarch
BuildRequires: python2-devel
BuildRequires: python-setuptools
BuildRequires: rpm-python

%description
Pulp provides replication, access, and accounting for software repositories.

%prep
%setup -q

%build
for directory in agent bindings client_consumer client_lib common
do
    pushd $directory
    %{__python} setup.py build
    popd
done

# pulp-admin build block
%if %{pulp_admin}
pushd client_admin
%{__python} setup.py build
popd
%endif # End pulp-admin build block

%if %{pulp_server}
pushd server
%{__python} setup.py build
popd

# SELinux Configuration
cd server/selinux/server
%if 0%{?rhel} >= 6
    distver=rhel%{rhel}
%endif
%if 0%{?fedora} >= 18
    distver=fedora%{fedora}
%endif
sed -i "s/policy_module(pulp-server, [0-9]*.[0-9]*.[0-9]*)/policy_module(pulp-server, %{version})/" pulp-server.te
sed -i "s/policy_module(pulp-celery, [0-9]*.[0-9]*.[0-9]*)/policy_module(pulp-celery, %{version})/" pulp-celery.te
./build.sh ${distver}
cd -
%endif

%install
rm -rf %{buildroot}
for directory in agent bindings client_consumer client_lib common
do
    pushd $directory
    %{__python} setup.py install -O1 --skip-build --root %{buildroot}
    popd
done

# Directories
mkdir -p %{buildroot}/%{_sysconfdir}/%{name}/
mkdir -p %{buildroot}/%{_sysconfdir}/%{name}/agent
mkdir -p %{buildroot}/%{_sysconfdir}/%{name}/agent/conf.d
mkdir -p %{buildroot}/%{_sysconfdir}/%{name}/consumer
mkdir -p %{buildroot}/%{_sysconfdir}/%{name}/consumer/conf.d
mkdir -p %{buildroot}/%{_sysconfdir}/gofer/plugins
mkdir -p %{buildroot}/%{_sysconfdir}/pki/%{name}
mkdir -p %{buildroot}/%{_sysconfdir}/pki/%{name}/consumer
mkdir -p %{buildroot}/%{_sysconfdir}/pki/%{name}/consumer/server
mkdir -p %{buildroot}/%{_sysconfdir}/rc.d/init.d
mkdir -p %{buildroot}/%{_usr}/lib/%{name}/
mkdir -p %{buildroot}/%{_usr}/lib/%{name}/consumer
mkdir -p %{buildroot}/%{_usr}/lib/%{name}/consumer/extensions
mkdir -p %{buildroot}/%{_usr}/lib/%{name}/agent
mkdir -p %{buildroot}/%{_usr}/lib/%{name}/agent/handlers
mkdir -p %{buildroot}/%{_var}/log/%{name}/
mkdir -p %{buildroot}/%{_libdir}/gofer/plugins
mkdir -p %{buildroot}/%{_bindir}

# pulp-admin installation
%if %{pulp_admin}
pushd client_admin
%{__python} setup.py install -O1 --skip-build --root %{buildroot}
popd

mkdir -p %{buildroot}/%{_sysconfdir}/%{name}/admin
mkdir -p %{buildroot}/%{_sysconfdir}/%{name}/admin/conf.d
mkdir -p %{buildroot}/%{_sysconfdir}/bash_completion.d
mkdir -p %{buildroot}/%{_usr}/lib/%{name}/admin
mkdir -p %{buildroot}/%{_usr}/lib/%{name}/admin/extensions

cp -R client_admin/etc/pulp/admin/admin.conf %{buildroot}/%{_sysconfdir}/%{name}/admin/
cp client_admin/etc/bash_completion.d/pulp-admin %{buildroot}/%{_sysconfdir}/bash_completion.d/
%endif # End pulp_admin installation block

# Server installation
%if %{pulp_server}
pushd server
%{__python} setup.py install -O1 --skip-build --root %{buildroot}
popd

# These directories are specific to the server
mkdir -p %{buildroot}/srv
mkdir -p %{buildroot}/%{_sysconfdir}/%{name}/content/sources/conf.d
mkdir -p %{buildroot}/%{_sysconfdir}/%{name}/server
mkdir -p %{buildroot}/%{_sysconfdir}/%{name}/server/plugins.conf.d
mkdir -p %{buildroot}/%{_sysconfdir}/%{name}/vhosts80
mkdir -p %{buildroot}/%{_sysconfdir}/default/
mkdir -p %{buildroot}/%{_sysconfdir}/httpd/conf.d/
mkdir -p %{buildroot}/%{_usr}/lib/%{name}/plugins
mkdir -p %{buildroot}/%{_usr}/lib/%{name}/plugins/types
mkdir -p %{buildroot}/%{_var}/lib/%{name}/celery
mkdir -p %{buildroot}/%{_var}/lib/%{name}/uploads
mkdir -p %{buildroot}/%{_var}/lib/%{name}/published
mkdir -p %{buildroot}/%{_var}/lib/%{name}/static
mkdir -p %{buildroot}/%{_var}/www

# Configuration
cp -R server/etc/pulp/* %{buildroot}/%{_sysconfdir}/%{name}

# Apache Configuration
%if 0%{?fedora} >= 18 || 0%{?rhel} >= 7
cp server/etc/httpd/conf.d/pulp_apache_24.conf %{buildroot}/%{_sysconfdir}/httpd/conf.d/pulp.conf
%else
cp server/etc/httpd/conf.d/pulp_apache_22.conf %{buildroot}/%{_sysconfdir}/httpd/conf.d/pulp.conf
%endif

# Server init scripts/unit files and environment files
%if %{pulp_systemd} == 0
cp server/etc/default/upstart_pulp_celerybeat %{buildroot}/%{_sysconfdir}/default/pulp_celerybeat
cp server/etc/default/upstart_pulp_resource_manager %{buildroot}/%{_sysconfdir}/default/pulp_resource_manager
cp server/etc/default/upstart_pulp_workers %{buildroot}/%{_sysconfdir}/default/pulp_workers
cp -d server/etc/rc.d/init.d/* %{buildroot}/%{_initddir}/
# We don't want to install pulp-manage-workers in upstart systems
rm -rf %{buildroot}/%{_libexecdir}
%else
cp server/etc/default/systemd_pulp_celerybeat %{buildroot}/%{_sysconfdir}/default/pulp_celerybeat
cp server/etc/default/systemd_pulp_resource_manager %{buildroot}/%{_sysconfdir}/default/pulp_resource_manager
cp server/etc/default/systemd_pulp_workers %{buildroot}/%{_sysconfdir}/default/pulp_workers
mkdir -p %{buildroot}/%{_usr}/lib/systemd/system/
cp server/usr/lib/systemd/system/* %{buildroot}/%{_usr}/lib/systemd/system/
%endif

# Pulp Web Services
cp -R server/srv %{buildroot}

# Web Content
ln -s %{_var}/lib/pulp/published %{buildroot}/%{_var}/www/pub

# Tools
cp server/bin/* %{buildroot}/%{_bindir}

# Ghost
touch %{buildroot}/%{_sysconfdir}/pki/%{name}/ca.key
touch %{buildroot}/%{_sysconfdir}/pki/%{name}/ca.crt
touch %{buildroot}/%{_sysconfdir}/pki/%{name}/rsa.key
touch %{buildroot}/%{_sysconfdir}/pki/%{name}/rsa_pub.key

# Install SELinux policy modules
pushd server/selinux/server
./install.sh %{buildroot}%{_datadir}
mkdir -p %{buildroot}%{_datadir}/pulp/selinux/server
cp enable.sh %{buildroot}%{_datadir}/pulp/selinux/server
cp uninstall.sh %{buildroot}%{_datadir}/pulp/selinux/server
cp relabel.sh %{buildroot}%{_datadir}/pulp/selinux/server
popd
%endif # End server installation block

# Everything else installation

# Ghost
touch %{buildroot}/%{_sysconfdir}/pki/%{name}/consumer/rsa.key
touch %{buildroot}/%{_sysconfdir}/pki/%{name}/consumer/rsa_pub.key
touch %{buildroot}/%{_sysconfdir}/pki/%{name}/consumer/server/rsa_pub.key

# Configuration
cp -R agent/etc/pulp/agent/agent.conf %{buildroot}/%{_sysconfdir}/%{name}/agent/
cp -R client_consumer/etc/pulp/consumer/consumer.conf %{buildroot}/%{_sysconfdir}/%{name}/consumer/

# Agent
rm -rf %{buildroot}/%{python_sitelib}/%{name}/agent/gofer
cp agent/etc/gofer/plugins/pulpplugin.conf %{buildroot}/%{_sysconfdir}/gofer/plugins
cp -R agent/pulp/agent/gofer/pulpplugin.py %{buildroot}/%{_libdir}/gofer/plugins

# Ghost
touch %{buildroot}/%{_sysconfdir}/pki/%{name}/consumer/consumer-cert.pem

%clean
rm -rf %{buildroot}


# define required pulp platform version.
%global pulp_version %{version}


# ---- Server ------------------------------------------------------------------
%if %{pulp_server}
%package server
Summary: The pulp platform server
Group: Development/Languages
Requires: python-%{name}-common = %{pulp_version}
Requires: python-celery >= 3.1.0
Requires: python-celery < 3.2.0
Requires: python-pymongo >= 2.5.2
Requires: python-setuptools
Requires: python-webpy
Requires: python-okaara >= 1.0.32
Requires: python-oauth2 >= 1.5.211
Requires: python-httplib2
Requires: python-isodate >= 0.5.0-1.pulp
Requires: python-BeautifulSoup
Requires: python-qpid
Requires: python-nectar >= 1.1.6
Requires: httpd
Requires: mod_ssl
Requires: openssl
Requires: nss-tools
Requires: python-ldap
Requires: python-gofer >= 1.3.0
Requires: python-gofer-qpid >= 1.3.0
Requires: crontabs
Requires: acl
Requires: mod_wsgi >= 3.4-1.pulp
Requires: m2crypto
Requires: genisoimage
# RHEL6 ONLY
%if 0%{?rhel} == 6
Requires: nss >= 3.12.9
%endif
%if %{pulp_systemd} == 1
Requires(post): systemd
Requires(preun): systemd
Requires(postun): systemd
%endif
Obsoletes: pulp

%description server
Pulp provides replication, access, and accounting for software repositories.

%files server
# - root:root
%defattr(-,root,root,-)
%config(noreplace) %{_sysconfdir}/default/pulp_celerybeat
%config(noreplace) %{_sysconfdir}/default/pulp_workers
%config(noreplace) %{_sysconfdir}/default/pulp_resource_manager
%config(noreplace) %{_sysconfdir}/httpd/conf.d/%{name}.conf
%dir %{_sysconfdir}/pki/%{name}
%dir %{_sysconfdir}/%{name}/content/sources/conf.d
%dir %{_sysconfdir}/%{name}/server
%dir %{_sysconfdir}/%{name}/server/plugins.conf.d
%dir %{_sysconfdir}/%{name}/vhosts80
%dir /srv/%{name}
/srv/%{name}/webservices.wsgi
%{_bindir}/pulp-manage-db
%{_bindir}/pulp-qpid-ssl-cfg
%{_bindir}/pulp-gen-ca-certificate
%{_usr}/lib/%{name}/plugins/types
%{python_sitelib}/%{name}/server/
%{python_sitelib}/%{name}/plugins/
%{python_sitelib}/pulp_server*.egg-info
%if %{pulp_systemd} == 0
# Install the init scripts
%defattr(755,root,root,-)
%config %{_initddir}/pulp_celerybeat
%config %{_initddir}/pulp_workers
%config %{_initddir}/pulp_resource_manager
%else
# Install the systemd unit files
%defattr(-,root,root,-)
%{_usr}/lib/systemd/system/*
%defattr(755,root,root,-)
%{_libexecdir}/pulp-manage-workers
%endif
# 640 root:apache
%defattr(640,root,apache,-)
%ghost %{_sysconfdir}/pki/%{name}/ca.key
%ghost %{_sysconfdir}/pki/%{name}/ca.crt
%ghost %{_sysconfdir}/pki/%{name}/rsa.key
%ghost %{_sysconfdir}/pki/%{name}/rsa_pub.key
%config(noreplace) %{_sysconfdir}/%{name}/server.conf
# - apache:apache
%defattr(-,apache,apache,-)
%{_var}/lib/%{name}/
%dir %{_var}/log/%{name}
%{_var}/www/pub
# Install the docs
%defattr(-,root,root,-)
%doc README LICENSE COPYRIGHT

%post server

# RSA key pair
KEY_DIR="%{_sysconfdir}/pki/%{name}"
KEY_PATH="$KEY_DIR/rsa.key"
KEY_PATH_PUB="$KEY_DIR/rsa_pub.key"
if [ ! -f $KEY_PATH ]
then
  openssl genrsa -out $KEY_PATH 2048 &> /dev/null
  openssl rsa -in $KEY_PATH -pubout > $KEY_PATH_PUB 2> /dev/null
fi
chmod 640 $KEY_PATH
chmod 644 $KEY_PATH_PUB
chown root:apache $KEY_PATH
chown root:apache $KEY_PATH_PUB
ln -fs $KEY_PATH_PUB %{_var}/lib/%{name}/static

# CA certificate
if [ $1 -eq 1 ]; # not an upgrade
then
  pulp-gen-ca-certificate
fi

%if %{pulp_systemd} == 1
%postun server
%systemd_postun
%endif
%endif # End pulp_server if block


# ---- Common ------------------------------------------------------------------

%package -n python-pulp-common
Summary: Pulp common python packages
Group: Development/Languages
Obsoletes: pulp-common
Requires: python-isodate >= 0.5.0-1.pulp
Requires: python-iniparse
# RHEL5 ONLY
%if 0%{?rhel} == 5
Requires: python-simplejson
%endif

%description -n python-pulp-common
A collection of components that are common between the pulp server and client.

%files -n python-pulp-common
%defattr(-,root,root,-)
%dir %{_usr}/lib/%{name}
%dir %{python_sitelib}/%{name}
%{python_sitelib}/%{name}/__init__.*
%{python_sitelib}/%{name}/common/
%{python_sitelib}/pulp_common*.egg-info
%doc README LICENSE COPYRIGHT


# ---- Client Bindings ---------------------------------------------------------

%package -n python-pulp-bindings
Summary: Pulp REST bindings for python
Group: Development/Languages
Requires: python-%{name}-common = %{pulp_version}
%if %{pulp_client_oauth}
Requires: python-oauth2 >= 1.5.170-2.pulp
%endif
Requires: m2crypto

%description -n python-pulp-bindings
The Pulp REST API bindings for python.

%files -n python-pulp-bindings
%defattr(-,root,root,-)
%{python_sitelib}/%{name}/bindings/
%{python_sitelib}/pulp_bindings*.egg-info
%doc README LICENSE COPYRIGHT


# ---- Client Extension Framework -----------------------------------------------------

%package -n python-pulp-client-lib
Summary: Pulp client extensions framework
Group: Development/Languages
Requires: m2crypto
Requires: python-%{name}-common = %{pulp_version}
Requires: python-okaara >= 1.0.32
Requires: python-isodate >= 0.5.0-1.pulp
Requires: python-setuptools
Obsoletes: pulp-client-lib

%description -n python-pulp-client-lib
A framework for loading Pulp client extensions.

%files -n python-pulp-client-lib
%defattr(-,root,root,-)
%{python_sitelib}/%{name}/client/commands/
%{python_sitelib}/%{name}/client/extensions/
%{python_sitelib}/%{name}/client/upload/
%{python_sitelib}/%{name}/client/*.py
%{python_sitelib}/%{name}/client/*.pyc
%{python_sitelib}/%{name}/client/*.pyo
%{python_sitelib}/pulp_client_lib*.egg-info
%doc README LICENSE COPYRIGHT


# ---- Agent Handler Framework -------------------------------------------------

%package -n python-pulp-agent-lib
Summary: Pulp agent handler framework
Group: Development/Languages
Requires: python-%{name}-common = %{pulp_version}

%description -n python-pulp-agent-lib
A framework for loading agent handlers that provide support
for content, bind and system specific operations.

%files -n python-pulp-agent-lib
%defattr(-,root,root,-)
%{python_sitelib}/%{name}/agent/
%{python_sitelib}/pulp_agent*.egg-info
%dir %{_sysconfdir}/%{name}/agent
%dir %{_sysconfdir}/%{name}/agent/conf.d
%dir %{_usr}/lib/%{name}/agent
%doc README LICENSE COPYRIGHT


# ---- Admin Client (CLI) ------------------------------------------------------
%if %{pulp_admin}
%package admin-client
Summary: Admin tool to administer the pulp server
Group: Development/Languages
Requires: python >= 2.6
Requires: python-okaara >= 1.0.32
Requires: python-%{name}-common = %{pulp_version}
Requires: python-%{name}-bindings = %{pulp_version}
Requires: python-%{name}-client-lib = %{pulp_version}
Obsoletes: pulp-admin
Obsoletes: pulp-builtins-admin-extensions <= %{pulp_version}

%description admin-client
A tool used to administer the pulp server, such as repo creation and
synching, and to kick off remote actions on consumers.

%files admin-client
%defattr(-,root,root,-)
%{python_sitelib}/%{name}/client/admin/
%{python_sitelib}/pulp_client_admin*.egg-info
%dir %{_sysconfdir}/%{name}/admin
%dir %{_sysconfdir}/%{name}/admin/conf.d
%{_sysconfdir}/bash_completion.d/pulp-admin
%dir %{_usr}/lib/%{name}/admin/extensions/
%config(noreplace) %{_sysconfdir}/%{name}/admin/admin.conf
%{_bindir}/%{name}-admin
%doc README LICENSE COPYRIGHT
%endif # End of pulp_admin if block


# ---- Consumer Client (CLI) ---------------------------------------------------

%package consumer-client
Summary: Consumer tool to administer the pulp consumer.
Group: Development/Languages
Requires: python-%{name}-common = %{pulp_version}
Requires: python-%{name}-bindings = %{pulp_version}
Requires: python-%{name}-client-lib = %{pulp_version}
Obsoletes: pulp-consumer
Obsoletes: pulp-builtins-consumer-extensions <= %{pulp_version}

%description consumer-client
A tool used to administer a pulp consumer.

%files consumer-client
%defattr(-,root,root,-)
%{python_sitelib}/%{name}/client/consumer/
%{python_sitelib}/pulp_client_consumer*.egg-info
%dir %{_sysconfdir}/%{name}/consumer
%dir %{_sysconfdir}/%{name}/consumer/conf.d
%dir %{_sysconfdir}/pki/%{name}/consumer/
%dir %{_usr}/lib/%{name}/consumer/extensions/
%config(noreplace) %{_sysconfdir}/%{name}/consumer/consumer.conf
%{_bindir}/%{name}-consumer
%ghost %{_sysconfdir}/pki/%{name}/consumer/rsa.key
%ghost %{_sysconfdir}/pki/%{name}/consumer/rsa_pub.key
%ghost %{_sysconfdir}/pki/%{name}/consumer/server/rsa_pub.key
%ghost %{_sysconfdir}/pki/%{name}/consumer/consumer-cert.pem
%doc README LICENSE COPYRIGHT

%post consumer-client

# RSA key pair
KEY_DIR="%{_sysconfdir}/pki/%{name}/consumer/"
KEY_PATH="$KEY_DIR/rsa.key"
KEY_PATH_PUB="$KEY_DIR/rsa_pub.key"
if [ ! -f $KEY_PATH ]
then
  openssl genrsa -out $KEY_PATH 2048 &> /dev/null
  openssl rsa -in $KEY_PATH -pubout > $KEY_PATH_PUB 2> /dev/null
fi
chmod 640 $KEY_PATH


# ---- Agent -------------------------------------------------------------------

%package agent
Summary: The Pulp agent
Group: Development/Languages
Requires: python-%{name}-bindings = %{pulp_version}
Requires: python-%{name}-agent-lib = %{pulp_version}
Requires: %{name}-consumer-client = %{pulp_version}
Requires: python-gofer >= 1.3.0
Requires: python-gofer-qpid >= 1.3.0
Requires: gofer >= 1.3.0
Requires: m2crypto

%description agent
The pulp agent, used to provide remote command & control and
scheduled actions such as reporting installed content profiles
on a defined interval.

%files agent
%defattr(-,root,root,-)
%config(noreplace) %{_sysconfdir}/%{name}/agent/agent.conf
%{_sysconfdir}/gofer/plugins/pulpplugin.conf
%{_libdir}/gofer/plugins/pulpplugin.*
%doc README LICENSE COPYRIGHT

# --- Selinux ---------------------------------------------------------------------

%if %{pulp_server}
%package        selinux
Summary:        Pulp SELinux policy for pulp components.
Group:          Development/Languages
BuildRequires:  rpm-python
BuildRequires:  make
BuildRequires:  checkpolicy
BuildRequires:  selinux-policy-devel
BuildRequires:  hardlink
Obsoletes: pulp-selinux-server

%if "%{selinux_policyver}" != ""
Requires: selinux-policy >= %{selinux_policyver}
%endif
%if 0%{?fedora} == 19
Requires(post): selinux-policy-targeted >= 3.12.1-74
%endif
Requires(post): policycoreutils-python
Requires(post): /usr/sbin/semodule, /sbin/fixfiles, /usr/sbin/semanage
Requires(postun): /usr/sbin/semodule

%description    selinux
SELinux policy for Pulp's components

%post selinux
# Enable SELinux policy modules
if /usr/sbin/selinuxenabled ; then
 %{_datadir}/pulp/selinux/server/enable.sh %{_datadir}
fi

# restorcecon wasn't reading new file contexts we added when running under 'post' so moved to 'posttrans'
# Spacewalk saw same issue and filed BZ here: https://bugzilla.redhat.com/show_bug.cgi?id=505066
%posttrans selinux
if /usr/sbin/selinuxenabled ; then
 %{_datadir}/pulp/selinux/server/relabel.sh %{_datadir}
fi

%preun selinux
# Clean up after package removal
if [ $1 -eq 0 ]; then
%{_datadir}/pulp/selinux/server/uninstall.sh
%{_datadir}/pulp/selinux/server/relabel.sh
fi
exit 0

%files selinux
%defattr(-,root,root,-)
%doc README LICENSE COPYRIGHT
%{_datadir}/pulp/selinux/server/*
%{_datadir}/selinux/*/pulp-server.pp
%{_datadir}/selinux/*/pulp-celery.pp
%{_datadir}/selinux/devel/include/%{moduletype}/pulp-server.if
%{_datadir}/selinux/devel/include/%{moduletype}/pulp-celery.if

%endif # End selinux if block

%changelog
<<<<<<< HEAD
* Fri Nov 21 2014 Austin Macdonald <asmacdo@gmail.com> 2.5.0-1
- 1129488 - Adjusts mongoDB auto-reconnect to never stop attempting
  (bmbouter@gmail.com)
- 1160796 - Allow TCP connections to all hosts and ports (bmbouter@gmail.com)
- 1111228 - Fix API doc typo. (rbarlow@redhat.com)
- 1153344 - verify_ssl default to true. (rbarlow@redhat.com)
- 1153344 - Support Mongo SSL on the result backend. (rbarlow@redhat.com)
- 1153344 - Allow Mongo connections over SSL. (rbarlow@redhat.com)
- 1145701 - bump release to allow a koji rebuild (cduryee@redhat.com)
- 1117512 - Fix formatting of last_unit_added & last_unit_removed fields
  (bcourt@redhat.com)
- 1153054 - pulp.bindings refuse to do SSLv3. (rbarlow@redhat.com)
- 1102269 - Added documentation about deprecation of task_type
  (dkliban@redhat.com)
- 1150297 - Update versions from 2.4.x to 2.5.0. (rbarlow@redhat.com)
- 1060752 - Add sample output for repo import_upload (bcourt@redhat.com)
- 1146680 - Stop pulp_workers services with SIGQUIT. (rbarlow@redhat.com)
- 1131260 - Shell out to for certificate validation. (rbarlow@redhat.com)
=======
* Thu Dec 04 2014 Randy Barlow <rbarlow@redhat.com> 2.4.4-0.1.beta
- 1165355 - Add a sanitize_checksum_type function. (rbarlow@redhat.com)
- 1162820 - Clarify SSL configuration settings. (rbarlow@redhat.com)
- 1021579 - document unexpected behavior in unassociate api
  (cduryee@redhat.com)
- 1081534 - Added /v2 and trailing / to the permissions docs
  (dkliban@redhat.com)
- 1111261 - document single event listener retrieval (bcourt@redhat.com)
>>>>>>> 8dff4e6e

* Mon Oct 20 2014 Randy Barlow <rbarlow@redhat.com> 2.4.3-1
- 1153054 - pulp.bindings refuse to do SSLv3. (rbarlow@redhat.com)

* Mon Oct 13 2014 Chris Duryee <cduryee@redhat.com> 2.4.2-1
- 1138356 - adding docs on how to backup pulp (mhrivnak@redhat.com)
- 1122987 - Adds troubleshooting note around Qpid scalability limits
  (bmbouter@gmail.com)
- 1066472 - Removed 409 response codes in docs for permission api calls
  (dkliban@redhat.com)
- 1103232 - Document common proxy config options. (rbarlow@redhat.com)
- 1081518 - Add help documentation for retrieving a single distributor or
  importer (bcourt@redhat.com)
- 1064150 - Creates a troubleshooting page that mentions inconsistency with
  trailing slashes (asmacdo@gmail.com)
- 1148555 - removes doubled 2.4.1 rest api changes from release notes
  (asmacdo@gmail.com)
- 1022188 - Docs about repos binding to nodes which were activated after
  deactivation (dkliban@redhat.com)
- 1145320 - document running pulp-manage-db after installation.
  (jortel@redhat.com)
- 1129489 - Document Apache CRLs. (rbarlow@redhat.com)
- 1096294 - Document the rsyslog log level settings. (rbarlow@redhat.com)
- 1087997 - add link to release note (cduryee@redhat.com)
- 1009429 - Move pulp_manage_puppet bool 2 celery_t. (rbarlow@redhat.com)
- 1134972 - remove calls to mongo flush (cduryee@redhat.com)
- 1132609 - celery result backend gets mongo username correctly
  (mhrivnak@redhat.com)
- 1131632 - Remove notes to disable SELinux in EL 5. (rbarlow@redhat.com)
- 1130119 - do not add full task info to spawned_tasks (cduryee@redhat.com)
- 1131509 - remove quotes from ca_path (cduryee@redhat.com)
- 1130153 - Fixed regression with consumer binding retrieval.
  (jcline@redhat.com)
- 1103914 - Pulp exceptions no longer log a traceback by default
  (jcline@redhat.com)
- 1128329 - Add warnings about admin.conf to docs. (rbarlow@redhat.com)
- 1128222 - Fixed a formatting issue in the installation docs
  (jcline@redhat.com)
- 1128831 - Restore python-rhsm-1.8.0. (rbarlow@redhat.com)
- 1094470 - Canceling a task that was already in a completed state now results
  in a 200 code instead of a 500 (jcline@redhat.com)
- 1110418 - Added documentation on publishing repository groups
  (jcline@redhat.com)
- 1111228 - Removed jdob from the event listener sample return
  (jcline@redhat.com)
- 1111197 - Fixed a typo in the sample request in event listeners docs
  (jcline@redhat.com)
- 1110449 - Fixed typos in context applicability documentation
  (jcline@redhat.com)
- 1094256 - Updated the consumer binding docs to make it clear a 200 can be
  returned (jcline@redhat.com)
- 1083522 - Updated the repo publish documentation to correct the schedule path
  (jcline@redhat.com)
- 1079445 - Updated the repo sync documentation to correct the schedule path
  (jcline@redhat.com)
- 1078348 - Updated the docs for updating an importer to make it clear that the
  task report contains the results (jcline@redhat.com)
- 1022553 - pulp-admin unbind commands will now return a user-friendly error
  message if the consumer or repository given don't exist. (jcline@redhat.com)
- 1112663 - Allows schedules with monthly or yearly intervals
  (jcline@redhat.com)
- 1109870 - fixed typo in passing tags when creating a task for deleting orphan
  by type (skarmark@redhat.com)
- 1092450 - Retrieving orphans by content type now returns a 404 if the content
  type does not exist (jcline@redhat.com)
- 1115414 - updated get consumer profiles api to return 404 in case of non-
  existing consumer (skarmark@redhat.com)
- 1115391 - removing duplicate unit test and updating one to detect 405 return
  code for consumer group bindings GET calls (skarmark@redhat.com)
- 1115385 - Removing GET methods on consumer group bindings since consumer
  group bind and unbind are merely used as group operations and are not stored
  on the consumer group permanently (skarmark@redhat.com)
- 1117512 - Convert timestamps saved for tracking distributor publishes &
  importer syncs to UTC instead of timezone offset (bcourt@redhat.com)
- 1100805 - Fixing consumer group bind and unbind and moving tasks from
  tasks/consumer_group.py to consumer group cud manager (skarmark@redhat.com)

* Tue Sep 23 2014 Randy Barlow <rbarlow@redhat.com> 2.4.1-1
- 1136883 - Fixed incorrect tags for applicability in the docs
  (jcline@redhat.com)
- 1131260 - Shell out to for certificate validation. (rbarlow@redhat.com)
- 1129719 - Raise the certificate validation depth. (rbarlow@redhat.com)
- 1131260 - relax version requirement. (jortel@redhat.com)
- 1130312 - Fix bug query for 2.4.1. (rbarlow@redhat.com)
- 1130312 - Add upgrade instructions for 2.4.1. (rbarlow@redhat.com)
- 1108306 - Update nectar to fix hang on canceling downloads of large numbers
  of files. (bcourt@redhat.com)
- 1093760 - pulp-manage-db now halts if a migration fails (jcline@redhat.com)

* Sat Aug 09 2014 Randy Barlow <rbarlow@redhat.com> 2.4.0-1
- 1125030 - Handle both styles of certificate stores. (rbarlow@redhat.com)
- 1113590 - Nodes requires Pulp's cert to be trusted 1112906 - pulp-admin
  requires Pulp's cert to be trusted 1112904 - pulp-consumer requires Pulp's
  cert to be trusted (rbarlow@redhat.com)
- 1110893 - adding a trailing slash to an API path (mhrivnak@redhat.com)
- 1115631 - discard disabled sources before doing is_valid check.
  (jortel@redhat.com)
- 1005899 - support 'message' reported during node sync. (jortel@redhat.com)
- 1113590 - Adding documentation about adding ca cert to the system trusted
  certs for pulp-admin and pulp-consumer and adding bindings unit tests
  (skarmark@redhat.com)
- 1112906 - adding SSL CA cert validation to the bindings (skarmark@redhat.com)
- 1112905 - updating pulp-gen-ca-certificate script to create pulp ssl
  certificates (skarmark@redhat.com)
- 1112904 - adding configuration for pulp ssl certificates
  (skarmark@redhat.com)
- 1110668 - updated consumer group binding documentation to refect the actual
  behaviour (jcline@redhat.com)
- 1117060 - added umask setting to celery worker command line, since the
  default of 0 is unsafe. (mhrivnak@redhat.com)
- 1116438 - use apache httpd type and not typealias (lzap+git@redhat.com)
- 1115715 - syslog handler works with string formatting tokens in tracebacks.
  (jortel@redhat.com)
- 1115631 - disabled content sources discarded before validity check performed.
  (jortel@redhat.com)
- 1115129 - update rsa_pub as part of consumer updates. (jortel@redhat.com)
- 1093871 - sorting tasks by default according to when they were created.
  (mhrivnak@redhat.com)
- 1100638 - Update task search API to match the serialization used for task
  collection & task get APIs (bcourt@redhat.com)
- 1110674 - A 400 Bad Request is returned when attempting to bind a consumer
  group to an invalid repo or distributor id (jcline@redhat.com)
- 1104654 - Don't require python-oauth2 on RHEL 5. (rbarlow@redhat.com)
- 1020912 - add pulp_manage_puppet selinux boolean (lzap+git@redhat.com)
- 1110668 - consumer group binding calls now return 404 when invalid group,
  repo, or distributor ids are given (jcline@redhat.com)
- 1074426 - Updated the repository group API docs to reflect actual DELETE
  behaviour (jcline@redhat.com)
- 1109430 - goferd supporting systemd. (jortel@redhat.com)
- 1105636 - saving a unit through a conduit now fails over to adding or
  updating if a unit appears or disappears unexpectedly (mhrivnak@redhat.com)
- 1094286 - failing to include 'options' or 'units' during content
  install/update/uninstall calls on consumers now results in a 400 code
  (jcline@redhat.com)
- 1100805 - Fixing consumer group bind and unbind and moving tasks from
  tasks/consumer_group.py to consumer group cud manager (skarmark@redhat.com)
- 1094264 - Retrieving bindings by consumer and repository now returns 404 if
  the consumer or repository ids are invalid. (jcline@redhat.com)
- 1060866 - The Repository Group Distributors API is now documented
  (jcline@redhat.com)
- 1097781 - Indicate that consumer bind fails when it does.
  (rbarlow@redhat.com)
- 1107782 - fixed in gofer 1.2.1. (jortel@redhat.com)
- 1102393 - Rework how we select the queue for new reservations.
  (rbarlow@redhat.com)
- 1100892 - check if filename exists before printing (cduryee@redhat.com)
- 1100330 - Improve error message and documentation. (rbarlow@redhat.com)
- 1102236 - pass the authenticator to the reply consumer. (jortel@redhat.com)
- 1099272 - bump mongodb version requirement in docs (cduryee@redhat.com)
- 1098620 - Report NoAvailableQueues as a coded Exception. (rbarlow@redhat.com)
- 1101598 - returns the correct data type when copy matches 0 units
  (mhrivnak@redhat.com)
- 1097247 - Add status to pulp_celerybeat script. (rbarlow@redhat.com)
- 1100084 - read consumer.conf during setup_plugin(). (jortel@redhat.com)
- 1099945 - use correct serializer when publishing http events
  (cduryee@redhat.com)
- 1096931 - improving repo update command to better detect spawned tasks
  (mhrivnak@redhat.com)
- 1051700 - Don't build pulp-admin on RHEL 5. (rbarlow@redhat.com)
- 1096822 - Don't set a canceled Task to finished. (rbarlow@redhat.com)
- 1099168 - move %%postun block inside pulp_server if block
  (cduryee@redhat.com)
- 1096935 - Adds info about qpid-cpp-server-store package to docs
  (bmbouter@gmail.com)
- 1091980 - Update install and upgrade docs with qpid client deps
  (bmbouter@gmail.com)
- 1096968 - return created profile; log reported profiles at debug in the
  agent. (jortel@redhat.com)
- 1094647 - GET of consumer schedule that doesn't exist now returns 404
  (mhrivnak@redhat.com)
- 1097817 - agent SSL properties applied. (jortel@redhat.com)
- 1093870 - Use far less RAM during publish. (rbarlow@redhat.com)
- 1093009 - Don't use symlinks for init scripts. (rbarlow@redhat.com)
- 1091348 - Always perform distributor updates asyncronously.
  (rbarlow@redhat.com)
- 1094825 - bind/unbind return call_report; 200/202 based on spawned tasks.
  (jortel@redhat.com)
- 1095691 - Adding cleanup of Celery Task Results to Reaper
  (bmbouter@gmail.com)
- 1093429 - Changing repo create API to match documented key name.
  (mhrivnak@redhat.com)
- 1094637 - fixing consumer schedule API urls in the documentation
  (mhrivnak@redhat.com)
- 1094653 - correctly handling the case where an invalid schedule ID is
  provided to the REST API (mhrivnak@redhat.com)
- 1087514 - correct dev-guide for create/update user. (jortel@redhat.com)
- 1091922  - Fix _delete_queue() traceback. (bmbouter@gmail.com)
- 1093417 - propagate transport configuration property. (jortel@redhat.com)
- 1086278 - Convert upload into a polling command. (rbarlow@redhat.com)
- 1091919 - agent load rsa keys on demand. (jortel@redhat.com)
- 1090570 - Fix content commands handling of returned call report.
  (jortel@redhat.com)
- 1073065 - Better document task cancellations. (rbarlow@redhat.com)
- 1072955 - Create TaskStatuses with all attributes. (rbarlow@redhat.com)
- 1087015 - Capture warnings with the pulp logger (bmbouter@gmail.com)
- 1091530 - fix rendering a progress report = None. (jortel@redhat.com)
- 1091090 - alt-content sources updated to work with nectar 1.2.1.
  (jortel@redhat.com)
- 1073999 - removing result from task list and adding it to the task details
  (skarmark@redhat.com)
- 1069909 - Don't run server code on EL5 for pulp-dev.py. (rbarlow@redhat.com)
- 1074670 - Save initialize & finalize in step processing even if no units are
  processed. (bcourt@redhat.com)
- 1080609 - pulp-manage-db now ensures the admin. (rbarlow@redhat.com)
- 1087863 - Fix progress reporting in node sync command. (jortel@redhat.com)
- 1087633 - Fix bind task to support node binding. (jortel@redhat.com)
- 1084716 - Register with Celery's setup_logging. (rbarlow@redhat.com)
- 1086437 - Fixes consumer reregistration. (jortel@redhat.com)
- 1065450 - updating repo delete api docs for responses (skarmark@redhat.com)
- 1080647 - added validation that a unit profile is not None before requesting
  applicability regeneration by repos (skarmark@redhat.com)
- 1061783 - added missing example for the consumer group update api
  documentation (skarmark@redhat.com)
- 1074668 - updated consumer group update api docs to remove consumer_ids from
  acceptable parameters (skarmark@redhat.com)
- 1073997 - adding validation to repo group create call to check for valid repo
  ids (skarmark@redhat.com)
- 1085545 - Fix permissions on /etc/pulp/server/plugins.conf.d/nodes/importer.
  (jortel@redhat.com)
- 1082130 - Update progress only when task_id != None. (jortel@redhat.com)
- 1082064 - task status created with state=WAITING when None is passed.
  (jortel@redhat.com)
- 1080642 - updated consumer unbind task to mark the binding deleted before
  notifying agent (skarmark@redhat.com)
- 1080626 - updated agent manager to return no exception when converting server
  bindings to agent bindings in case distributor is already deleted on the
  server (skarmark@redhat.com)
- 1080626 - fixing error in the error code description preventing to complete
  repo delete on the server (skarmark@redhat.com)
- 965764 - Fix a test for the DownloaderConfig API. (rbarlow@redhat.com)
- 1015583 - added a new api so that consumers can request applicability
  generation for themselves (skarmark@redhat.com)
- 1078335 - Add import statements for missing tasks. (rbarlow@redhat.com)
- 1073154 - Do not log newlines or long messages. (rbarlow@redhat.com)
- 1074661 - Raise a validation error if non-existant consumers are specified
  during creation of a consumer group (bcourt@redhat.com)
- 1078305 - Repo update not reporting errors properly.  Fix error response for
  repo update and incorrect documentation for the udpate call.
  (bcourt@redhat.com)
- 1076225 - Update docs to include information about the result value of the
  Task Report as opposed to the Call Report (bcourt@redhat.com)
- 1076628 - Fix base class for unassociate task and update test case for unit
  deletion (bcourt@redhat.com)
- 1018183 - Include _href's on tasks during GET all. (rbarlow@redhat.com)
- 1075701 - Re-enable Celery log capturing. (rbarlow@redhat.com)
- 1071960 - Support message authentication. Port pulp to gofer 1.0. Removed
  timeouts for agent related tasks. (jortel@redhat.com)
- 1066040 - removing 'permissions' from valid update keywords for role update,
  moving manager functionality out of authorization.py, removing duplicate
  declaration of permission operation constants in permission.py and adding
  missing unit tests (skarmark@redhat.com)
- 980150 - support broker host that is different than pulp host.
  (jortel@redhat.com)
- 1058835 - Fix documentation of URL path for deletion of upload requests.
  (bcourt@redhat.com)
- 1042932 - Fix listings bug & enable export repo group support for celery
  (bcourt@redhat.com)
- 1046160 - taking ownership of /var/lib/pulp/published (mhrivnak@redhat.com)
- 1051700 - Documenting that pulp-admin is not supported on RHEL5
  (mhrivnak@redhat.com)
- 1051700 - adding an explicit requirement for python 2.6 to pulp-admin-client
  (mhrivnak@redhat.com)
- 1048297 - pulp-dev.py sets the CA cert and key world readable.
  (rbarlow@redhat.com)
- 921743 - Adjust ownership and permissions for a variety of the RPM paths.
  (rbarlow@redhat.com)
- 1034978 - Add visible errors to the unit associate and unassociate commands
  and move formatting the cli output to the base class instead of each plugin
  having to work independently (bcourt@redhat.com)
- 1039619 - update output to account for qpidd.conf location changing in qpid
  0.24 (jortel@redhat.com)
- 1005899 - report errors fetching bindings from the parent in the report.
  (jortel@redhat.com)
- 1031220 - raising an AttributeError when an attribute is missing on a Model
  (mhrivnak@redhat.com)
- Add support for alternate content sources. (jortel@redhat.com)
- 995076 - make sure to call finalize on the nectar config object
  (jason.connor@gmail.com)
- 1032189 - fixed use of gettext with multiple substitutions
  (mhrivnak@redhat.com)
- 1020300 - Prevent hashed password from being returned by the get user
  command. (bcourt@redhat.com)
- 1019155 - added logic to correctly set the URL when called from any
  /bindings/ URLs (jason.connor@gmail.com)
- 1029057 - have nodes replicate the repository scratchpad. (jortel@redhat.com)
- 1022646 - remove units_path; in 2.3, it's method. (jortel@redhat.com)
- 1026606 - Added docs for get unit REST API (jason.dobies@redhat.com)
- 996606 - Check to see if a repo exists before starting upload process
  (jason.dobies@redhat.com)

* Wed Nov 06 2013 Jeff Ortel <jortel@redhat.com> 2.3.0-1
- 1027500 - init python-gofer before agent and tasking services started.
  (jortel@redhat.com)
- 1022646 - migration_0 needs to add units_size=0. (jortel@redhat.com)
- 1023056 - fix SSL on f19 by using qpid builtin SSL transport.
  (jortel@redhat.com)
- 1022646 - fix migration of nodes 2.2 => 2.3 manifests. (jortel@redhat.com)
- 1022621 - Failed reports are now successful tasks and the report indicates
  the failure (jason.dobies@redhat.com)
- 1022621 - Fixed communication between publish manager and tasking
  (jason.dobies@redhat.com)
- 1017587 - Added a list of possible task states to the docs.
  (rbarlow@redhat.com)
- 1017865 - Corrected task response docs (jason.dobies@redhat.com)
- 1021116 - Convert info level log messages that include Task arguments into
  debug level messages. (rbarlow@redhat.com)
- 1017253 - Removed v1 attribute that no longer exists
  (jason.dobies@redhat.com)
- 1019909 - Added replica set support (jason.dobies@redhat.com)
- 1020549 - tar the content of the distribution directory instead of the
  directory. (jortel@redhat.com)
- 1019455 - Loosened validation checks on the presence of the feed for certain
  configuration parameters (jason.dobies@redhat.com)
- 1011716 - updated spec file to add selinux-policy-targeted dependency for f19
  and removing wrong version dependency on policycoreutils-python
  (skarmark@redhat.com)
- 973678 - Add support for reporting unit upload statuses to the API and CLI.
  (rbarlow@lemonade.usersys.redhat.com)
- 975503 - Add status command to iso publish (bcourt@redhat.com)
- 1017924 - unzip the units.json instead of reading/seeking using gzip.
  (jortel@redhat.com)
- 1017815 - Added logging about publish success and failure
  (mhrivnak@redhat.com)
- 965283 - Document the response for a repo importer delete (bcourt@redhat.com)
- 1014368 - added python-requests-2.0.0 package to pulp dependencies in order
  to support proxy with https (skarmark@redhat.com)
- 1009617 - limit options for repo sync and publish history now states the
  default limit is 5 (einecline@gmail.com)
- 965283 - updating the REST API docs for repo updates as they pertain to
  importers and distributors (mhrivnak@redhat.com)
- 1004805 - pulp-dev.py now looks at the apache version instead of the linux
  distribution version when deciding which config file to install, since the
  apache version is really what matters. (mhrivnak@redhat.com)
- 1014660 - Add command line parsers for numerics & booleans that return empty
  strings for empty values because None is interpreted by the rest api as
  having the value not specified (bcourt@redhat.com)
- 999129 - removing loading of tracker files at the time of initializing upload
  manager and adding it when listing remaining uploads (skarmark@redhat.com)
- 1010292 - serialize _last_modified only when it exists. (jortel@redhat.com)
- 1010016 - blacklist options; require gofer 0.77 which logs messages at DEBUG.
  (jortel@redhat.com)
- 1011972 - fixed in nectar 1.1.2. (jortel@redhat.com)
- 952748 - adding documentation about how to use a UnitAssociationCriteria with
  the REST API. (mhrivnak@redhat.com)
- 1009926 - Fix Exception thrown on applicability generation
  (bcourt@redhat.com)
- 1013097 - permit (.) in node IDs. (jortel@redhat.com)
- 1011268 - Add support for SHA hash which is an alias for SHA1
  (bcourt@redhat.com)
- 721314 - including the README and LICENSE files in all platform packages.
  Also tweaked the README. (mhrivnak@redhat.com)
- 988119 - Convert Python types (list,dict) to JSON types (array, object) in
  api documentation (bcourt@redhat.com)
- 1011053 - Add a from_dict() method to the Criteria model.
  (rbarlow@redhat.com)
- 1012636 - fix post script. (jortel@redhat.com)
- 976435 - load puppet importer config from a file using a common method.
  (bcourt@redhat.com)
- 1004559 - python-simplejson is now required by pulp-common on rhel5. this
  also removes any direct imports of simplejson from outside the pulp-common
  package. (mhrivnak@redhat.com)
- 1011728 - encode unicode values in oauth header. (jortel@redhat.com)
- 975980 - When a repository is updated, push an udpate to all of the
  distributors that depend on the repo. (bcourt@redhat.com)
- 1009912 - removing pymongo dependency for consumers by using actual constants
  instead of importing pymongo in common/constants.py (skarmark@redhat.com)
- 1003326 - generate pulp CA on initial install. (jortel@redhat.com)
- 906039 - do not allow the running weigt to drop below 0
  (jason.connor@gmail.com)
- 1009617 - Fixed the limit option in 'pulp-admin repo history publish'
  (einecline@gmail.com)
- 965751 - migrate nodes to use threaded downloader. (jortel@redhat.com)
- 1009118 - bindings require python-oauth. (jortel@redhat.com)
- 1004346 - deal with bindings w (None) as binding_config. (jortel@redhat.com)
- 995528 - Remove legacy usage of AutoReference as it has a significant
  performance impact on queries of larger repositories and is no longer being
  used. (bcourt@redhat.com)
- 1004790 - Remove legacy dependency on Grinder that is no longer required.
  (bcourt@redhat.com)
- 993424 - forced unbind when bindings have notify_agent=False
  (jortel@redhat.com)
- 959031 - 968524 - rewritten scheduler that fixes bug in subsequent schedule
  runs and allows next_run to be updated when upating the schedule of a
  scheduled_call (jason.connor@gmail.com)
- 1005898 - Remove unnecessary dependency on gofer in pulp-nodes.spec file
  (bcourt@redhat.com)
- 1003285 - fixed an attribute access for an attribute that doesn't exist in
  python 2.6. (mhrivnak@redhat.com)
- 1004897 - Fix bug where distributor validate_config is finding relative path
  conflicts with the repository that is being updated (bcourt@redhat.com)
- 952737 - updated repo creation documentation with parameters to configure
  importers and distributors (skarmark@redhat.com)
- 915330 - Fix performance degradation of importer and distributor
  configuration validation as the number of repositories increased
  (bcourt@redhat.com)
- 956711 - Raise an error to the client if an attempt is made to install an
  errata that does not exist in a repository bound to the consumer
  (bcourt@redhat.com)
- 991500 - updating get_repo_units conduit call to return plugin units instead
  of dictionary (skarmark@redhat.com)
- 976561 - updated the list of decorated collection methods to match the
  Collection object in 2.1.1 (jason.connor@gmail.com)
- 976561 - removed superfluous re-fetching of collection we already have a
  handle to (jason.connor@gmail.com)
- 976561 - added and explicit pool size for the socket "pool" added a new
  decorator around the query methods that calls end_request in order to manage
  the sockets automagically (jason.connor@gmail.com)
- 981736 - when a sync fails, pulp-admin's exit code is now 1 instead of 0.
  (mhrivnak@redhat.com)
- 977948 - fix distributor updating during node sync. (jortel@redhat.com)
- purge changelog
- 973402 - Handle CallReport.progress with value of {} or None.
  (jortel@redhat.com)
- 927216  - remove reference to CDS in the server.conf security section.
  (jortel@redhat.com)
- 928413 - fix query used to determine of bind has pending actions.
  (jortel@redhat.com)
- 970741 - Upgraded nectar for error_msg support (jason.dobies@redhat.com)
- 968012 - Replaced grinder logging config with nectar logging config
  (jason.dobies@redhat.com)

* Tue Jun 04 2013 Jeff Ortel <jortel@redhat.com> 2.2.0-1
- 947445 - allowing consumer ids to allow dots (skarmark@redhat.com)
- 906420 - update storing of resources used by each task in the taskqueue to
  allow dots in the repo id (skarmark@redhat.com)
- 906420 - update storing of resources used by each task in the taskqueue to
  allow dots in the repo id (skarmark@redhat.com)
- 968543 - remove conditional in pulp_version macro. (jortel@redhat.com)
- 927033 - added missing consumer group associate and unassociate webservices
  tests (skarmark@redhat.com)
- 927033 - updating consumer group associate and unassociate calls to return a
  list of all consumers similar to repo group membership instead of just those
  who fulfil the search criteria, updating unit tests and documentation
  (skarmark@redhat.com)
- 965743 - Changed help text to reflect the actual units
  (jason.dobies@redhat.com)
- 963823 - Made the feed SSL options group name a bit more accurate
  (jason.dobies@redhat.com)
- 913670 - fix consumer group bind/unbind. (jortel@redhat.com)
- 878234 - use correct method on coordinator. (jortel@redhat.com)
- 966202 - Change the config options to use the optional parsers.
  (jason.dobies@redhat.com)
- 923796 - Changed example to not cite a specific command
  (jason.dobies@redhat.com)
- 952775 - Fixed broken unit filter application when sorted by association
  (jason.dobies@redhat.com)
- 913171 - using get method instead of dict lookup (skarmark@redhat.com)
- 915473 - fixing login api to return a json document with key and certificate
  (skarmark@redhat.com)
- 913171 - fixed repo details to display list of actual schedules instead of
  schedule ids and unit tests (skarmark@redhat.com)
- 957890 - removing duplicate units in case when consumer is bound to copies of
  same repo (skarmark@redhat.com)
- 957890 - fixed duplicate unit listing in the applicability report and
  performance improvement fix to avoid loading unnecessary units
  (skarmark@redhat.com)
- 954038 - updating applicability api to send unit ids instead of translated
  plugin unit objects to profilers and fixing a couple of performance issues
  (skarmark@redhat.com)
- 924778 - Added hook for a subclass to manipulate the file bundle list after
  the metadata is generated (jason.dobies@redhat.com)
- 916729 - Fixed auth failures to return JSON documents containing a
  programmatic error code and added client-side exception middleware support
  for displaying the proper user message based on the error.
  (jason.dobies@redhat.com)
- 887000 - removed dispatch lookups in sync to determine canceled state
  (jason.connor@gmail.com)
- 927244 - unit association log blacklist criteria (jason.connor@gmail.com)
- 903414 - handle malformed queued calls (jason.connor@gmail.com)
- 927216 - remove CDS section from server.conf. (jortel@redhat.com)
- 953665 - added ability for copy commands to specify the fields of their units
  that should be fetched, so as to avoid loading the entirety of every unit in
  the source repository into RAM. Also added the ability to provide a custom
  "override_config" based on CLI options. (mhrivnak@redhat.com)
- 952310 - support file:// urls. (jortel@redhat.com)
- 949174 - Use a single boolean setting for whether the downloaders should
  validate SSL hosts. (rbarlow@redhat.com)
- 950632 - added unit_id search index on the repo_content_units collection
  (jason.connor@gmail.com)
- 928081 - Take note of HTTP status codes when downloading files.
  (rbarlow@redhat.com)
- 947927 - This call should support both the homogeneous and heterogeneous
  cases (jason.dobies@redhat.com)
- 928509 - Platform changes to support override config in applicability
  (jason.dobies@redhat.com)
- 949186 - Removed the curl TIMEOUT setting and replaced it with a low speed
  limit. (rbarlow@redhat.com)
- 928087 - serialized call request replaced in archival with string
  representation of the call request (jason.connor@gmail.com)
- 924327 - Make sure to run the groups/categories upgrades in the aggregate
  (jason.dobies@redhat.com)
- 918160 - changed --summary flag to *only* display the  summary
  (jason.connor@gmail.com)
- 916794 - 918160 - 920792 - new generator approach to orphan management to
  keep us from stomping on memory (jason.connor@gmail.com)
- 923402 - Clarifications to the help text in logging config files
  (jason.dobies@redhat.com)
- 923402 - Reduce logging level from DEBUG to INFO (jason.dobies@redhat.com)
- 923406 - fixing typo in repo copy bindings causing recursive copy to never
  run (skarmark@redhat.com)
- 922214 - adding selinux context for all files under /srv/pulp instead of
  individual files (skarmark@redhat.com)
- 919155 - Added better test assertions (jason.dobies@redhat.com)
- 919155 - Added handling for connection refused errors
  (jason.dobies@redhat.com)
- 918782 - render warning messages as normal colored text. (jortel@redhat.com)
- 911166 - Use pulp_version macro for consistency and conditional requires on
  both version and release for pre-release packages only. (jortel@redhat.com)
- 908934 - Fix /etc/pki/pulp and /etc/pki/pulp/consumer ownership.
  (jortel@redhat.com)
- 918600 - _content_type_id wasn't being set for erratum and drpm
  (jason.dobies@redhat.com)

* Mon Mar 04 2013 Jeff Ortel <jortel@redhat.com> 2.1.0-1
- 855053 - repository unit counts are now tracked per-unit-type. Also wrote a
  migration that will convert previously-created repositories to have the new
  style of unit counts. (mhrivnak@redhat.com)
- 902514 - removing NameVirtualHost because we weren't using it, and adding one
  authoritative <VirtualHost *:80> block for all plugins to use, since apache
  will only let us use one. (mhrivnak@redhat.com)
- 873782 - added non-authenticate status resource at /v2/status/
  (jason.connor@gmail.com)
- 860089 - added ability to filter tasks using ?id=...&id=...
  (jason.connor@gmail.com)
- 915795 - Fix logging import statemet in pulp-manage-db. (rbarlow@redhat.com)
- 908676 - adding pulp-v1-upgrade-selinux script to enable new selinux policy
  and relabel filesystem after v1 upgrade (skarmark@redhat.com)
- 908676 - adding obsoletes back again for pulp-selinux-server since pulp v1
  has a dependency on this package (skarmark@redhat.com)
- 909493 - adding a separate apache2.4 compatible pulp apache conf file for F18
  (skarmark@redhat.com)
- 909493 - adding a different httpd2.4 compatible pulp config file for f18
  build (skarmark@redhat.com)
- 908676 - make pulp-selinux conflict with pulp-selinux-server instead of
  obsoleting pulp-selinux-server (skarmark@redhat.com)
- 913205 - Removed config options if they aren't relevant
  (jason.dobies@redhat.com)
- 913205 - Corrected storage of feed certificates on upgrade
  (jason.dobies@redhat.com)
- 910419 - added *args and **kwargs to OPTIONS signature to handle regular
  expressions in the url path (jason.connor@gmail.com)
- 906426 - Create the upload directory if someone deletes it
  (jason.dobies@redhat.com)
- 910540 - fix file overlaps in platform packaging. (jortel@redhat.com)
- 908510 - Corrected imports to use compat layer (jason.dobies@redhat.com)
- 908082 - updated SSLRenegBufferSize in apache config to 1MB
  (skarmark@redhat.com)
- 903797 - Corrected docstring for import_units (jason.dobies@redhat.com)
- 905588 - Adding "puppet_module" as an example unit type. This should not
  become a list of every possible unit type, but it's not unreasonable here to
  include some mention of puppet modules. (mhrivnak@redhat.com)
- 880780 - Added config parsing exception to convey more information in the
  event the conf file isn't valid JSON (jason.dobies@redhat.com)
- 905548 - fix handler loading; imp.load_source() supports .py files only.
  (jortel@redhat.com)
- 903387 - remove /var/lib/pulp/(packages|repos) and /var/lib/pulp/published
  (jortel@redhat.com)
- 878234 - added consumer group itineraries and updated group content install
  apis to return a list of call requests, also added unit tests
  (skarmark@redhat.com)
- 888058 - Changed model for the client-side exception handler to be overridden
  and specified to the launcher, allowing an individual client (admin,
  consumer, future other) to customize error messages where relevant.
  (jason.dobies@redhat.com)
- 891423 - Added conduit calls to be able to create units on copy
  (jason.dobies@redhat.com)
- 894467 - Parser methods need to return the value, not just validate it
  (jason.dobies@redhat.com)
- 889893 - added detection of still queued scheduled calls and skip re-
  enqueueing with log message (jason.connor@gmail.com)
- 883938 - Bumped required version of okaara in the spec
  (jason.dobies@redhat.com)
- 885128 - Altered two more files to use the 'db' logger. (rbarlow@redhat.com)
- 885128 - pulp.plugins.loader.api should use the "db" logger.
  (rbarlow@redhat.com)
- 891423 - Added conduit calls to be able to create units on copy
  (jason.dobies@redhat.com)
- 891760 - added importer and distributor configs to kwargs and
  kwargs_blacklist to prevent logging of sensitive data
  (jason.connor@gmail.com)
- 889320 - updating relabel script to run restorecon on /var/www/pulp_puppet
  (skarmark@redhat.com)
- 889320 - adding httpd_sys_content_rw_t context to /var/www/pulp_puppet
  (skarmark@redhat.com)
- 887959 - Removing NameVirtualHost entries from plugin httpd conf files and
  adding it only at one place in main pulp.conf (skarmark@redhat.com)
- 886547 - added check for deleted schedule in scheduled call complete callback
  (jason.connor@gmail.com)
- 882412 - Re-raising PulpException upon upload error instead of always
  replacing exceptions with PulpExecutionException, the latter of which results
  in an undesirable 500 HTTP response. (mhrivnak@redhat.com)
- 875843 - added post sync/publish callbacks to cleanup importer and
  distributor instances before calls are archived (jason.connor@gmail.com)
- 769381 - Fixed delete confirmation message to be task centric
  (jason.dobies@redhat.com)
- 856762 - removing scratchpads from repo search queries (skarmark@redhat.com)
- 886148 - used new result masking to keep full consumer package profiles from
  showing up in the task list and log file (jason.connor@gmail.com)
- 856762 - removing scratchpad from the repo list --details commmand for repo,
  importer and distributor (skarmark@redhat.com)
- 883899 - added conflict detection for call request groups in the webservices
  execution wrapper module (jason.connor@gmail.com)
- 876158 - Removed unused configuration values and cleaned up wording and
  formatting of the remaining options (jason.dobies@redhat.com)
- 882403 - Flushed out the task state to user display mapping as was always the
  intention but never actually came to fruition. (jason.dobies@redhat.com)
- 882422 - added the distributor_list keyword argument to the call requets
  kwarg_blacklist to prevent it from being logged (jason.connor@gmail.com)
- 885229 - add requires: nss-tools. (jortel@redhat.com)
- 885098 - Use a separate logging config for pulp-manage-db.
  (rbarlow@redhat.com)
- 885134 - Added check to not parse an apache error as if it has the Pulp
  structure and handling in the exception middleware for it
  (jason.dobies@redhat.com)
- 867464 - Renaming modules to units and a fixing a few minor output errors
  (skarmark@redhat.com)
- 882421 - moving unit remove command into the platform from RPM extensions so
  it can be used by other extension families (mhrivnak@redhat.com)
- 877147 - added check for path type when removing orphans
  (jason.connor@gmail.com)
- 882423 - fix upload in repo controller. (jortel@redhat.com)
- 883568 - Reworded portion about recurrences (jason.dobies@redhat.com)
- 883754 - The notes option was changed to have a parser, but some code using
  it was continuing to manually parse it again, which would tank.
  (jason.dobies@redhat.com)
- 866996 - Added ability to hide the details link on association commands when
  it isn't a search. (jason.dobies@redhat.com)
- 877797 - successful call of canceling a task now returns a call report
  through the rest api (jason.connor@gmail.com)
- 867464 - updating general module upload command output (skarmark@redhat.com)
- 882424 - only have 1 task, presumedly the "main" one, in a task group update
  the last_run field (jason.connor@gmail.com)
- 883059 - update server.conf to make server_name optional
  (skarmark@redhat.com)
- 883059 - updating default server config to lookup server hostname
  (skarmark@redhat.com)
- 862187 /var/log/pulp/db.log now includes timestamps. (rbarlow@redhat.com)
- 883025 - Display note to copy qpid certificates to each consumer.
  (jortel@redhat.com)
- 880441 - Fixed call to a method that was renamed (jason.dobies@redhat.com)
- 881120 - utilized new serialize_result call report flag to hide consumer key
  when reporting the task information (jason.connor@gmail.com)
- 882428 - utilizing new call report serialize_result flag to prevent the call
  reports from being serialized and reported over the rest api
  (jason.connor@gmail.com)
- 882401 - added skipped as a recognized state to the cli parser
  (jason.connor@gmail.com)
- 862290 - Added documentation for the new ListRepositoriesCommand methods
  (jason.dobies@redhat.com)
- 881639 - more programmatic. (jortel@redhat.com)
- 881389 - fixed rpm consumer bind to raise an error on non existing repos
  (skarmark@redhat.com)
- 827620 - updated repo, repo_group, consumer and user apis to use execute
  instead of execute_ok (skarmark@redhat.com)
- 878620 - fixed task group resource to return only tasks in the group instead
  of all tasks ever run... :P (jason.connor@gmail.com)
- 866491 - Change the source repo ID validation to be a 400, not 404
  (jason.dobies@redhat.com)
- 866491 - Check for repo existence and raise a 404 if not found instead of
  leaving the task to do it (jason.dobies@redhat.com)
- 881120 - strip the private key from returned consumer object.
  (jortel@redhat.com)
- 862290 - Added support in generic list repos command for listing other
  repositories (jason.dobies@redhat.com)
- 877914 - updating old file links from selinux installation and un-
  installation (skarmark@redhat.com)
- 873786 - updating enable.sh for correct amqp ports (skarmark@redhat.com)
- 878654 - fixed error message when revoking permission from a non-existing
  user and added unit tests (skarmark@redhat.com)
- added database collection reaper system that will wake up periodically and
  remove old documents from configured collections (jason.connor@gmail.com)
- 876662 - Added middleware exception handling for when the client cannot
  resolve the server hostname (jason.dobies@redhat.com)
- 753680 - Taking this opportunity to quiet the logs a bit too
  (jason.dobies@redhat.com)
- 753680 - Increased the logging clarity and location for initialization errors
  (jason.dobies@redhat.com)
- 871858 - Implemented sync and publish status commands
  (jason.dobies@redhat.com)
- 873421 - changed a wait-time message to be more appropriate, and added a bit
  of function parameter documentation. (mhrivnak@redhat.com)
- 877170 - Added ability to ID validator to handle multiple inputs
  (jason.dobies@redhat.com)
- 877435 - Pulled the filters/order to constants and use in search
  (jason.dobies@redhat.com)
- 875606 - Added isodate and python-setuptools deps. Rolled into a quick audit
  of all the requirements and changed quite a few. There were several missing
  and several no longer applicaple. Also removed a stray import of okaara from
  within the bindings package. (mhrivnak@redhat.com)
- 874243 - return 404 when profile does not exist. (jortel@redhat.com)
- 876662 - Added pretty error message when the incorrect server hostname is
  used (jason.dobies@redhat.com)
- 876332 - add missing tags to bind itinerary. (jortel@redhat.com)

* Thu Dec 20 2012 Jeff Ortel <jortel@redhat.com> 2.0.6-1
- 887959 - Removing NameVirtualHost entries from plugin httpd conf files and
  adding it only at one place in main pulp.conf (skarmark@redhat.com)
- 886547 - added check for deleted schedule in scheduled call complete callback
  (jason.connor@gmail.com)
- 882412 - Re-raising PulpException upon upload error instead of always
  replacing exceptions with PulpExecutionException, the latter of which results
  in an undesirable 500 HTTP response. (mhrivnak@redhat.com)
- 875843 - added post sync/publish callbacks to cleanup importer and
  distributor instances before calls are archived (jason.connor@gmail.com)
- 769381 - Fixed delete confirmation message to be task centric
  (jason.dobies@redhat.com)
- 856762 - removing scratchpads from repo search queries (skarmark@redhat.com)
- 886148 - used new result masking to keep full consumer package profiles from
  showing up in the task list and log file (jason.connor@gmail.com)
- 856762 - removing scratchpad from the repo list --details commmand for repo,
  importer and distributor (skarmark@redhat.com)
- 883899 - added conflict detection for call request groups in the webservices
  execution wrapper module (jason.connor@gmail.com)
- 876158 - Removed unused configuration values and cleaned up wording and
  formatting of the remaining options (jason.dobies@redhat.com)
- 882403 - Flushed out the task state to user display mapping as was always the
  intention but never actually came to fruition. (jason.dobies@redhat.com)
- 882422 - added the distributor_list keyword argument to the call requets
  kwarg_blacklist to prevent it from being logged (jason.connor@gmail.com)
- 885229 - add requires: nss-tools. (jortel@redhat.com)
- 885098 - Use a separate logging config for pulp-manage-db.
  (rbarlow@redhat.com)
- 885134 - Added check to not parse an apache error as if it has the Pulp
  structure and handling in the exception middleware for it
  (jason.dobies@redhat.com)
- 867464 - Renaming modules to units and a fixing a few minor output errors
  (skarmark@redhat.com)
- 882421 - moving unit remove command into the platform from RPM extensions so
  it can be used by other extension families (mhrivnak@redhat.com)
- 877147 - added check for path type when removing orphans
  (jason.connor@gmail.com)
- 882423 - fix upload in repo controller. (jortel@redhat.com)
- 883568 - Reworded portion about recurrences (jason.dobies@redhat.com)
- 883754 - The notes option was changed to have a parser, but some code using
  it was continuing to manually parse it again, which would tank.
  (jason.dobies@redhat.com)
- 866996 - Added ability to hide the details link on association commands when
  it isn't a search. (jason.dobies@redhat.com)
- 877797 - successful call of canceling a task now returns a call report
  through the rest api (jason.connor@gmail.com)
- 867464 - updating general module upload command output (skarmark@redhat.com)
- 882424 - only have 1 task, presumedly the "main" one, in a task group update
  the last_run field (jason.connor@gmail.com)
- 883059 - update server.conf to make server_name optional
  (skarmark@redhat.com)
- 883059 - updating default server config to lookup server hostname
  (skarmark@redhat.com)
- 862187 /var/log/pulp/db.log now includes timestamps. (rbarlow@redhat.com)
- 883025 - Display note to copy qpid certificates to each consumer.
  (jortel@redhat.com)
- 880441 - Fixed call to a method that was renamed (jason.dobies@redhat.com)
- 881120 - utilized new serialize_result call report flag to hide consumer key
  when reporting the task information (jason.connor@gmail.com)
- 882428 - utilizing new call report serialize_result flag to prevent the call
  reports from being serialized and reported over the rest api
  (jason.connor@gmail.com)
- 882401 - added skipped as a recognized state to the cli parser
  (jason.connor@gmail.com)
- 862290 - Added documentation for the new ListRepositoriesCommand methods
  (jason.dobies@redhat.com)
- 881639 - more programmatic. (jortel@redhat.com)
- 881389 - fixed rpm consumer bind to raise an error on non existing repos
  (skarmark@redhat.com)
- 827620 - updated repo, repo_group, consumer and user apis to use execute
  instead of execute_ok (skarmark@redhat.com)
- 878620 - fixed task group resource to return only tasks in the group instead
  of all tasks ever run... :P (jason.connor@gmail.com)
- 866491 - Change the source repo ID validation to be a 400, not 404
  (jason.dobies@redhat.com)
- 866491 - Check for repo existence and raise a 404 if not found instead of
  leaving the task to do it (jason.dobies@redhat.com)
- 881120 - strip the private key from returned consumer object.
  (jortel@redhat.com)
- 862290 - Added support in generic list repos command for listing other
  repositories (jason.dobies@redhat.com)
- 877914 - updating old file links from selinux installation and un-
  installation (skarmark@redhat.com)
- 873786 - updating enable.sh for correct amqp ports (skarmark@redhat.com)
- 878654 - fixed error message when revoking permission from a non-existing
  user and added unit tests (skarmark@redhat.com)
- added database collection reaper system that will wake up periodically and
  remove old documents from configured collections (jason.connor@gmail.com)
- 876662 - Added middleware exception handling for when the client cannot
  resolve the server hostname (jason.dobies@redhat.com)
- 753680 - Taking this opportunity to quiet the logs a bit too
  (jason.dobies@redhat.com)
- 753680 - Increased the logging clarity and location for initialization errors
  (jason.dobies@redhat.com)
- 871858 - Implemented sync and publish status commands
  (jason.dobies@redhat.com)
- 873421 - changed a wait-time message to be more appropriate, and added a bit
  of function parameter documentation. (mhrivnak@redhat.com)
- 877170 - Added ability to ID validator to handle multiple inputs
  (jason.dobies@redhat.com)
- 877435 - Pulled the filters/order to constants and use in search
  (jason.dobies@redhat.com)
- 875606 - Added isodate and python-setuptools deps. Rolled into a quick audit
  of all the requirements and changed quite a few. There were several missing
  and several no longer applicaple. Also removed a stray import of okaara from
  within the bindings package. (mhrivnak@redhat.com)
- 874243 - return 404 when profile does not exist. (jortel@redhat.com)
- 876662 - Added pretty error message when the incorrect server hostname is
  used (jason.dobies@redhat.com)
- 876332 - add missing tags to bind itinerary. (jortel@redhat.com)<|MERGE_RESOLUTION|>--- conflicted
+++ resolved
@@ -28,13 +28,8 @@
 # ---- Pulp Platform -----------------------------------------------------------
 
 Name: pulp
-<<<<<<< HEAD
 Version: 2.5.0
 Release: 1%{?dist}
-=======
-Version: 2.4.4
-Release: 0.1.beta%{?dist}
->>>>>>> 8dff4e6e
 Summary: An application for managing software content
 Group: Development/Languages
 License: GPLv2
@@ -609,7 +604,15 @@
 %endif # End selinux if block
 
 %changelog
-<<<<<<< HEAD
+* Thu Dec 04 2014 Randy Barlow <rbarlow@redhat.com> 2.4.4-0.1.beta
+- 1165355 - Add a sanitize_checksum_type function. (rbarlow@redhat.com)
+- 1162820 - Clarify SSL configuration settings. (rbarlow@redhat.com)
+- 1021579 - document unexpected behavior in unassociate api
+  (cduryee@redhat.com)
+- 1081534 - Added /v2 and trailing / to the permissions docs
+  (dkliban@redhat.com)
+- 1111261 - document single event listener retrieval (bcourt@redhat.com)
+
 * Fri Nov 21 2014 Austin Macdonald <asmacdo@gmail.com> 2.5.0-1
 - 1129488 - Adjusts mongoDB auto-reconnect to never stop attempting
   (bmbouter@gmail.com)
@@ -628,16 +631,6 @@
 - 1060752 - Add sample output for repo import_upload (bcourt@redhat.com)
 - 1146680 - Stop pulp_workers services with SIGQUIT. (rbarlow@redhat.com)
 - 1131260 - Shell out to for certificate validation. (rbarlow@redhat.com)
-=======
-* Thu Dec 04 2014 Randy Barlow <rbarlow@redhat.com> 2.4.4-0.1.beta
-- 1165355 - Add a sanitize_checksum_type function. (rbarlow@redhat.com)
-- 1162820 - Clarify SSL configuration settings. (rbarlow@redhat.com)
-- 1021579 - document unexpected behavior in unassociate api
-  (cduryee@redhat.com)
-- 1081534 - Added /v2 and trailing / to the permissions docs
-  (dkliban@redhat.com)
-- 1111261 - document single event listener retrieval (bcourt@redhat.com)
->>>>>>> 8dff4e6e
 
 * Mon Oct 20 2014 Randy Barlow <rbarlow@redhat.com> 2.4.3-1
 - 1153054 - pulp.bindings refuse to do SSLv3. (rbarlow@redhat.com)
