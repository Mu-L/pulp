#
# Pulp Server Properties
#
#   host - hostname of the Pulp server, used when determining where
#          the message broker is
[server]
host = localhost.localdomain
ca_cert_file = /etc/pki/pulp/content/pulp-server-ca.crt

# messaging
# scheme: (tcp|ssl)
# port: broker port
# cacert: the CA certificate (PEM) to verify the server.
# clientcert: The client (PEM) key & certificate.
[messaging]
scheme = tcp
port = 5672
cacert =
clientcert =

[heartbeat]
seconds = 10

[cds]
packages_dir = /var/lib/pulp-cds
sync_threads = 10
# Verify existing package options
<<<<<<< HEAD
verify_checksum = false
verify_size = false
=======
verify_checksum = true
verify_size = true
>>>>>>> 2d2fd614
<|MERGE_RESOLUTION|>--- conflicted
+++ resolved
@@ -25,10 +25,5 @@
 packages_dir = /var/lib/pulp-cds
 sync_threads = 10
 # Verify existing package options
-<<<<<<< HEAD
 verify_checksum = false
-verify_size = false
-=======
-verify_checksum = true
-verify_size = true
->>>>>>> 2d2fd614
+verify_size = false