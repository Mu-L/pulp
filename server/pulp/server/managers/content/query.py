from gettext import gettext as _
from pprint import pformat
import errno
import os

from pulp.plugins.types import database as content_types_db
from pulp.plugins.util.misc import paginate
from pulp.server import config as pulp_config
from pulp.server.exceptions import InvalidValue, MissingResource


class ContentQueryManager(object):
    """
    Query operations for content types and individual content units.
    """

    def list_content_types(self):
        """
        List the currently defined content type ids.
        @return: list of content type ids
        @rtype:  list [str, ...]
        """
        return content_types_db.all_type_ids()

    def get_content_type(self, type_id):
        """
        """
        return content_types_db.type_definition(type_id)

    @classmethod
    def find_by_criteria(cls, type_id, criteria):
        """
        Return a list of content units that match the provided criteria.

        @param type_id: id of ContentType to search
        @type  type_id: basestring

        @param criteria:    A Criteria object representing a search you want
                            to perform
        @type  criteria:    pulp.server.db.model.criteria.Criteria

        @return:    list of content unit instances
        @rtype:     list
        """
        return cls.get_content_unit_collection(type_id).query(criteria)

    def list_content_units(self,
                           content_type,
                           db_spec=None,
                           model_fields=None,
                           start=0,
                           limit=None):
        """
        DEPRECATED!!!  Please use find_by_criteria() instead.

        List the content units in a content type collection.
        @param content_type: unique id of content collection
        @type content_type: str
        @param db_spec: spec document used to filter the results,
                        None means no filter
        @type db_spec: None or dict
        @param model_fields: fields of each content unit to report,
                             None means all fields
        @type model_fields: None or list of str's
        @param start: offset from the beginning of the results to return as the
                      first element
        @type start: non-negative int
        @param limit: the maximum number of results to return,
                      None means no limit
        @type limit: None or non-negative int
        @return: list of content units in the content type collection that
                 matches the parameters
        @rtype: (possibly empty) tuple of dicts
        """
        collection = content_types_db.type_units_collection(content_type)
        if db_spec is None:
            db_spec = {}
        cursor = collection.find(db_spec, fields=model_fields)
        if start > 0:
            cursor.skip(start)
        if limit is not None:
            cursor.limit(limit)
        return tuple(cursor)

    @staticmethod
    def get_content_unit_collection(type_id):
        """
        Get and return the PulpCollection that corresponds to a given
        ContentType id.

        @param type_id: ContentType id
        @type  type_id: basestring

        @return:    PulpCollection instance
        @rtype:     PulpCollection
        """
        return content_types_db.type_units_collection(type_id)

    def get_content_unit_by_keys_dict(self, content_type, unit_keys_dict, model_fields=None):
        """
        Look up an individual content unit in the corresponding content type
        collection using the given keys dictionary.
        :param content_type: unique id of content collection
        :type content_type: str
        :param unit_keys_dict: dictionary of key, value pairs that can uniquely
                               identify a content unit
        :type unit_keys_dict: dict
        :param model_fields: fields of each content unit to report,
                             None means all fields
        :type model_fields: None or list of str's
        :return: content unit from the content type collection that matches the
                 keys dict
        :rtype: dict
        :raises ValueError: if the unit_keys_dict is invalid
        :raises L{MissingResource}: if no content unit in the content type
                                    collection matches the keys dict
        """
        units_gen = self.get_multiple_units_by_keys_dicts(content_type, (unit_keys_dict,),
                                                          model_fields)
        try:
            unit = units_gen.next()
        except StopIteration:
            raise MissingResource(_('No content unit for keys: %(k)s') %
                                  {'k': pformat(unit_keys_dict)})
<<<<<<< HEAD
        return units[0]
=======
        return unit
>>>>>>> e0799d02

    def get_content_unit_by_id(self, content_type, unit_id, model_fields=None):
        """
        Look up an individual content unit in the corresponding content type
        collection using the given id.
        @param content_type: unique id of content collection
        @type content_type: str
        @param unit_id: unique id of content unit
        @type unit_id: str
        @param model_fields: fields of each content unit to report,
                             None means all fields
        @type model_fields: None or list of str's
        @return: content unit from the content type collection that matches the
                 given id
        @rtype: dict
        @raise: L{MissingResource} if no content unit in the content type
                collection matches the id
        """
        units = self.get_multiple_units_by_ids(content_type,
                                               (unit_id,),
                                               model_fields)
        if not units:
            raise MissingResource(_('No content unit found for: %(i)s') %
                                  {'i': unit_id})
        return units[0]

    def get_multiple_units_by_keys_dicts(self, content_type, unit_keys_dicts, model_fields=None):
        """
        Look up multiple content units in the collection for the given content
        type collection that match the list of keys dictionaries.
        :param content_type: unique id of content collection
        :type content_type: str
        :param unit_keys_dicts: list of dictionaries whose key, value pairs can
                                uniquely identify a content unit
        :type unit_keys_dicts: list of dict's
        :param model_fields: fields of each content unit to report,
                             None means all fields
        :type model_fields: None or list of str's
        :return: tuple of content units found in the content type collection
                 that match the given unit keys dictionaries
        :rtype: (possibly empty) tuple of dict's
        :raises ValueError: if any of the keys dictionaries are invalid
        """
        collection = content_types_db.type_units_collection(content_type)
        for segment in paginate(unit_keys_dicts, page_size=50):
            spec = _build_multi_keys_spec(content_type, segment)
            cursor = collection.find(spec, fields=model_fields)
            for unit_dict in cursor:
                yield unit_dict

    def get_multiple_units_by_ids(self, content_type, unit_ids, model_fields=None):
        """
        Look up multiple content units in the collection for the given content
        type collection that match the list of ids.
        @param content_type: unique id of content collection
        @type content_type: str
        @param unit_ids: list of unique content unit ids
        @type unit_ids: list of str's
        @param model_fields: fields of each content unit to report,
                             None means all fields
        @type model_fields: None or list of str's
        @return: tuple of content units found in the content type collection
                 that match the given ids
        @rtype: (possibly empty) tuple of dict's
        """
        collection = content_types_db.type_units_collection(content_type)
        cursor = collection.find({'_id': {'$in': unit_ids}}, fields=model_fields)
        return tuple(cursor)

    def get_content_unit_keys(self, content_type, unit_ids):
        """
        Return the keys and values that will uniquely identify the content units
        that match the given unique ids.
        @param content_type: unique id of content collection
        @type content_type: str
        @param unit_ids: list of unique content unit ids
        @type unit_ids: list of str's
        @return: two tuples of the same length, one of ids the second of key dicts
                 the same index in each tuple corresponds to a single content unit
        @rtype: tuple of (possibly empty) tuples
        """
        key_fields = content_types_db.type_units_unit_key(content_type)
        if key_fields is None:
            raise InvalidValue(['content_type'])
        all_fields = ['_id']
        _flatten_keys(all_fields, key_fields)
        collection = content_types_db.type_units_collection(content_type)
        cursor = collection.find({'_id': {'$in': unit_ids}}, fields=all_fields)
        dicts = tuple(dict(d) for d in cursor)
        ids = tuple(d.pop('_id') for d in dicts)
        return (ids, dicts)

    @staticmethod
    def get_content_unit_ids(content_type, unit_keys):
        """
        Return a generator of ids that uniquely identify the content units that match the
        given unique keys dictionaries.

        :param content_type: unique id of content collection
        :type  content_type: str
        :param unit_keys: list of keys dictionaries that uniquely identify
                          content units in the given content type collection
        :type  unit_keys: list of dicts

        :return:    generator of unit IDs as strings
        :rtype:     generator
        """
        collection = content_types_db.type_units_collection(content_type)
        for segment in paginate(unit_keys):
            spec = _build_multi_keys_spec(content_type, segment)
            fields = ['_id']
            for item in collection.find(spec, fields=fields):
                yield str(item['_id'])

    def get_root_content_dir(self, content_type):
        """
        Get the full path to Pulp's root content directory for a given content
        type.
        @param content_type: unique id of content collection
        @type content_type: str
        @return: file system path for content type's root directory
        @rtype: str
        """
        # I'm partitioning the content on the file system based on content type
        storage_dir = pulp_config.config.get('server', 'storage_dir')
        root = os.path.join(storage_dir, 'content', content_type)
        try:
            os.makedirs(root)
        except OSError, e:
            if e.errno == errno.EEXIST:
                pass
            else:
                raise
        return root

    def request_content_unit_file_path(self, content_type, relative_path):
        """
        @param content_type: unique id of content collection
        @type content_type: str
        @param relative_path: on disk path of a content unit relative to the
                              root directory for the given content type
        @type relative_path: str
        @return: full file system path for given relative path
        @rtype: str
        """

        # Strip off the leading / if it exists; the importer may be sloppy and
        # hand it in and its presence breaks makedirs
        if relative_path.startswith('/'):
            relative_path = relative_path[1:]

        unit_path = os.path.join(self.get_root_content_dir(content_type), relative_path)
        unit_dir = os.path.dirname(unit_path)
        if not os.path.exists(unit_dir):
            os.makedirs(unit_dir)
        return unit_path


def _flatten_keys(flat_keys, nested_keys):
    """
    Take list of string keys and (possibly) nested sub-lists and flatten it out
    into an un-nested list of string keys.
    @param flat_keys: the flat list to store all of the keys in
    @type flat_keys: list
    @param nested_keys: possibly nested list of string keys
    @type nested_keys: list
    """
    if not nested_keys:
        return
    for key in nested_keys:
        if isinstance(key, basestring):
            flat_keys.append(key)
        else:
            _flatten_keys(flat_keys, key)


def _build_multi_keys_spec(content_type, unit_keys_dicts):
    """
    Build a mongo db spec document for a query on the given content_type
    collection out of multiple content unit key dictionaries.
    :param content_type: unique id of the content type collection
    :type content_type: str
    :param unit_keys_dicts: list of key dictionaries whose key, value pairs can be
                            used as unique identifiers for a single content unit
    :type unit_keys_dicts: list of dict
    :return: mongo db spec document for locating documents in a collection
    :rtype: dict
    :raises ValueError: if any of the key dictionaries do not match the unique
            fields of the collection
    """
    # keys dicts validation constants
    key_fields = []
    _flatten_keys(key_fields, content_types_db.type_units_unit_key(content_type))
    key_fields_set = set(key_fields)
    extra_keys_msg = _('keys dictionary found with superfluous keys %(a)s, valid keys are %(b)s')
    missing_keys_msg = _('keys dictionary missing keys %(a)s, required keys are %(b)s')
    keys_errors = []
    # Validate all of the keys in the unit_keys_dict
    for keys_dict in unit_keys_dicts:
        # keys dict validation
        keys_dict_set = set(keys_dict)
        extra_keys = keys_dict_set.difference(key_fields_set)
        if extra_keys:
            keys_errors.append(extra_keys_msg % {'a': ','.join(extra_keys),
                                                 'b': ','.join(key_fields)})
        missing_keys = key_fields_set.difference(keys_dict_set)
        if missing_keys:
<<<<<<< HEAD
            keys_errors.append(missing_keys_msg % {'a': ','.join(missing_keys),
                                                   'b': ','.join(key_fields)})
        if extra_keys or missing_keys:
            continue
        # validation passed, store the keys and values in the template
        for k, v in keys_dict.items():
            spec_template[k].add(v)
=======
            keys_errors.append(missing_keys_msg % {'a': ','.join(missing_keys), 'b': ','.join(key_fields)})
>>>>>>> e0799d02
    if keys_errors:
        value_error_msg = '\n'.join(keys_errors)
        raise ValueError(value_error_msg)
    # Build the spec
    spec = {'$or': unit_keys_dicts}
    return spec<|MERGE_RESOLUTION|>--- conflicted
+++ resolved
@@ -122,11 +122,7 @@
         except StopIteration:
             raise MissingResource(_('No content unit for keys: %(k)s') %
                                   {'k': pformat(unit_keys_dict)})
-<<<<<<< HEAD
-        return units[0]
-=======
         return unit
->>>>>>> e0799d02
 
     def get_content_unit_by_id(self, content_type, unit_id, model_fields=None):
         """
@@ -334,17 +330,8 @@
                                                  'b': ','.join(key_fields)})
         missing_keys = key_fields_set.difference(keys_dict_set)
         if missing_keys:
-<<<<<<< HEAD
             keys_errors.append(missing_keys_msg % {'a': ','.join(missing_keys),
                                                    'b': ','.join(key_fields)})
-        if extra_keys or missing_keys:
-            continue
-        # validation passed, store the keys and values in the template
-        for k, v in keys_dict.items():
-            spec_template[k].add(v)
-=======
-            keys_errors.append(missing_keys_msg % {'a': ','.join(missing_keys), 'b': ','.join(key_fields)})
->>>>>>> e0799d02
     if keys_errors:
         value_error_msg = '\n'.join(keys_errors)
         raise ValueError(value_error_msg)
