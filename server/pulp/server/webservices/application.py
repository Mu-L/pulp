import logging
import sys


def _handle_with_processors(self):
    """
    This keeps the web.py wsgi app from trying to handle otherwise unhandled
    exceptions and lets Pulp error handling middleware handle them instead
    This exists here as it is the first place that Pulp imports web.py, so all
    web.py applications will be instantiated *after* their base class is patched
    """
    def process(processors):
        if processors:
            p, processors = processors[0], processors[1:]
            return p(lambda: process(processors))
        else:
            return self.handle()
    return process(self.processors)


import web

web.application.handle_with_processors = _handle_with_processors

from pulp.server import config  # automatically loads config
from pulp.server import logs

# We need to read the config, start the logging, and initialize the db
# connection prior to any other imports, since some of the imports will invoke
# setup methods.
logs.start_logging()
from pulp.server import initialization

from pulp.server.agent.direct.services import Services as AgentServices
from pulp.server.debugging import StacktraceDumper
from pulp.server.db.migrate import models as migration_models
from pulp.server.webservices.controllers import (
<<<<<<< HEAD
    consumer_groups, consumers, contents, dispatch, events, repo_groups,
    repositories, status, users)
=======
    consumer_groups, consumers, contents, dispatch, permissions,
    repo_groups, repositories, roles, status, users)
>>>>>>> 921861b8
from pulp.server.webservices.middleware.exception import ExceptionHandlerMiddleware
from pulp.server.webservices.middleware.postponed import PostponedOperationMiddleware
from pulp.server.webservices.middleware.framework_router import FrameworkRoutingMiddleware
from pulp.server.webservices.wsgi import application as django_application

# constants and application globals --------------------------------------------

URLS = (
    # Please keep the following in alphabetical order.
    '/v2/consumer_groups', consumer_groups.application,
    '/v2/consumers', consumers.application,
    '/v2/content', contents.application,
<<<<<<< HEAD
    '/v2/events', events.application,
=======
    '/v2/permissions', permissions.application,
>>>>>>> 921861b8
    '/v2/repo_groups', repo_groups.application,
    '/v2/repositories', repositories.application,
    '/v2/status', status.application,
    '/v2/tasks', dispatch.task_application,
    '/v2/users', users.application,
)

logger = logging.getLogger(__name__)
_IS_INITIALIZED = False

STACK_TRACER = None


def _initialize_pulp():

    # This initialization order is very sensitive, and each touches a number of
    # sub-systems in pulp. If you get this wrong, you will have pulp tripping
    # over itself on start up.

    global _IS_INITIALIZED, STACK_TRACER
    if _IS_INITIALIZED:
        return

    # Even though this import does not get used anywhere, we must import it for the Celery
    # application to be initialized. Also, this import cannot happen in the usual PEP-8 location,
    # as it calls initialization code at the module level. Calling that code at the module level
    # is necessary for the Celery application to initialize.
    from pulp.server.async import app

    # configure agent services
    AgentServices.init()

    # Verify the database has been migrated to the correct version. This is
    # very likely a reason the server will fail to start.
    try:
        migration_models.check_package_versions()
    except Exception:
        msg = 'The database has not been migrated to the current version. '
        msg += 'Run pulp-manage-db and restart the application.'
        raise initialization.InitializationException(msg), None, sys.exc_info()[2]

    # There's a significantly smaller chance the following calls will fail.
    # The previous two are likely user errors, but the remainder represent
    # something gone horribly wrong. As such, I'm not going to account for each
    # and instead simply let the exception itself bubble up.

    # start agent services
    AgentServices.start()

    # Setup debugging, if configured
    if config.config.getboolean('server', 'debugging_mode'):
        STACK_TRACER = StacktraceDumper()
        STACK_TRACER.start()

    # If we got this far, it was successful, so flip the flag
    _IS_INITIALIZED = True


def wsgi_application():
    """
    Application factory to create, configure, and return a WSGI application
    using the web.py framework and custom Pulp middleware.
    @return: wsgi application callable
    """
    webpy_application = web.subdir_application(URLS).wsgifunc()
    webpy_stack_components = [webpy_application, PostponedOperationMiddleware, ExceptionHandlerMiddleware]
    webpy_stack = reduce(lambda a, m: m(a), webpy_stack_components)

    app = FrameworkRoutingMiddleware(webpy_stack, django_application)

    # The following intentionally don't raise the exception. The logging writes
    # to both error_log and pulp.log. Raising the exception caused it to be
    # logged twice to error_log, which was annoying. The Pulp server still
    # fails to start (I can't even log in), and on attempts to use it the
    # initialize failure message is logged again. I like that behavior so I
    # think this approach makes sense. But if there is a compelling reason to
    # raise the exception, change it; I don't have a strong conviction behind
    # this approach other than the duplicate logging and the appearance that it
    # works as desired.
    # jdob, Nov 21, 2012

    try:
        _initialize_pulp()
    except initialization.InitializationException, e:
        logger.fatal('*************************************************************')
        logger.fatal('The Pulp server failed to start due to the following reasons:')
        logger.exception('  ' + e.message)
        logger.fatal('*************************************************************')
        raise e
    except Exception as e:
        logger.fatal('*************************************************************')
        logger.exception('The Pulp server encountered an unexpected failure during initialization')
        logger.fatal('*************************************************************')
        raise e

    logger.info('*************************************************************')
    logger.info('The Pulp server has been successfully initialized')
    logger.info('*************************************************************')

    return app<|MERGE_RESOLUTION|>--- conflicted
+++ resolved
@@ -35,13 +35,7 @@
 from pulp.server.debugging import StacktraceDumper
 from pulp.server.db.migrate import models as migration_models
 from pulp.server.webservices.controllers import (
-<<<<<<< HEAD
-    consumer_groups, consumers, contents, dispatch, events, repo_groups,
-    repositories, status, users)
-=======
-    consumer_groups, consumers, contents, dispatch, permissions,
-    repo_groups, repositories, roles, status, users)
->>>>>>> 921861b8
+    consumer_groups, consumers, contents, dispatch, repo_groups, repositories, status, users)
 from pulp.server.webservices.middleware.exception import ExceptionHandlerMiddleware
 from pulp.server.webservices.middleware.postponed import PostponedOperationMiddleware
 from pulp.server.webservices.middleware.framework_router import FrameworkRoutingMiddleware
@@ -54,11 +48,6 @@
     '/v2/consumer_groups', consumer_groups.application,
     '/v2/consumers', consumers.application,
     '/v2/content', contents.application,
-<<<<<<< HEAD
-    '/v2/events', events.application,
-=======
-    '/v2/permissions', permissions.application,
->>>>>>> 921861b8
     '/v2/repo_groups', repo_groups.application,
     '/v2/repositories', repositories.application,
     '/v2/status', status.application,
