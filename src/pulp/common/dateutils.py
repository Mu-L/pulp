--- conflicted
+++ resolved
@@ -152,15 +152,11 @@
     @param date_str: iso8601 date string to parse
     @rtype: datetime.date instance
     """
-<<<<<<< HEAD
-    return isodate.parse_date(date_str)
-=======
     try:
         return isodate.parse_date(date_str)
     except (ValueError, isodate.ISO8601Error):
         msg = _('Malformed ISO8601 date string: %(d)s') % {'d': date_str}
         raise isodate.ISO8601Error(msg), None, sys.exc_info()[2]
->>>>>>> 2d2fd614
 
 
 def parse_iso8601_datetime(datetime_str):
